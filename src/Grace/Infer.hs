--- conflicted
+++ resolved
@@ -2207,17 +2207,19 @@
                 ~>  _Type{ node = Type.Scalar Monotype.Text }
                 )
 
-<<<<<<< HEAD
         Syntax.Builtin Syntax.ListAny -> do
             return _Type
                 { node =
                     Type.Forall (Syntax.location e0) "a" Domain.Type
-                      ( ( _Type{ node = "a" } ~> _Type { node = Type.Scalar Monotype.Bool } ) ~>
-                          ( _Type{ node = Type.List _Type{ node = "a" } }
-                          ~> _Type { node = Type.Scalar Monotype.Bool } )
-                      )
-
-=======
+                        (   (   _Type{ node = "a" }
+                            ~>  _Type{ node = Type.Scalar Monotype.Bool }
+                            )
+                        ~>  (   _Type{ node = Type.List _Type{ node = "a" } }
+                            ~>  _Type{ node = Type.Scalar Monotype.Bool }
+                            )
+                        )
+                }
+
         Syntax.Builtin Syntax.ListEqual -> do
             return _Type
                 { node =
@@ -2233,7 +2235,6 @@
                                 )
                             )
                         )
->>>>>>> 1e948ccb
                 }
 
         Syntax.Builtin Syntax.ListFold -> do
