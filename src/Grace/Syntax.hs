{-# LANGUAGE ApplicativeDo      #-}
{-# LANGUAGE DeriveGeneric      #-}
{-# LANGUAGE DeriveTraversable  #-}
{-# LANGUAGE DerivingStrategies #-}
{-# LANGUAGE FlexibleInstances  #-}
{-# LANGUAGE NamedFieldPuns     #-}
{-# LANGUAGE OverloadedStrings  #-}
{-# LANGUAGE RecordWildCards    #-}

{-| This module contains the syntax tree used for the surface syntax (i.e. the
    result of parsing), representing the code as the user wrote it.
-}

module Grace.Syntax
    ( -- * Syntax
      Syntax(..)
    , Node(..)
    , Scalar(..)
    , Operator(..)
    , Builtin(..)
    , Binding(..)
    ) where

import Control.Lens (Plated(..))
import Data.Bifunctor (Bifunctor(..))
import Data.List.NonEmpty (NonEmpty(..))
import Data.String (IsString(..))
import Data.Text (Text)
import GHC.Generics (Generic)
import Grace.Type (Type)
import Numeric.Natural (Natural)
import Prettyprinter (Doc)
import Prettyprinter.Render.Terminal (AnsiStyle)

import Grace.Pretty
    ( Pretty(..)
    , keyword
    , punctuation
    , label
    , scalar
    , builtin
    , operator
    )

import qualified Data.Text     as Text
import qualified Grace.Pretty  as Pretty
import qualified Grace.Type    as Type
import qualified Prettyprinter as Pretty

{- $setup

   >>> :set -XOverloadedStrings
   >>> :set -XTypeApplications
   >>> import Data.Void (Void)
-}

-- | The surface syntax for the language
data Syntax s a = Syntax { location :: s, node :: Node s a }
    deriving stock (Eq, Foldable, Functor, Generic, Show, Traversable)

instance Bifunctor Syntax where
    first f Syntax{ location, node } =
        Syntax{ location = f location, node = first f node }

    second = fmap

instance IsString (Syntax () a) where
    fromString string = Syntax { location = (), node = fromString string }

instance Pretty a => Pretty (Syntax s a) where
    pretty = liftSyntax prettyExpression

instance Plated (Syntax s a) where
    plate onSyntax Syntax{ node = oldNode, .. } = do
        newNode <- case oldNode of
            Variable name index -> do
                pure (Variable name index)
            Lambda s name oldBody -> do
                newBody <- onSyntax oldBody
                return (Lambda s name newBody)
            Application oldFunction oldArgument -> do
                newFunction <- onSyntax oldFunction
                newArgument <- onSyntax oldArgument
                return (Application newFunction newArgument)
            Annotation oldAnnotated annotation -> do
                newAnnotated <- onSyntax oldAnnotated
                return (Annotation newAnnotated annotation)
            Let oldBindings oldBody -> do
                let onBinding Binding{ assignment = oldAssignment, .. } = do
                        newAssignment <- onSyntax oldAssignment
                        return Binding{ assignment = newAssignment, .. }
                newBindings <- traverse onBinding oldBindings
                newBody <- onSyntax oldBody
                return (Let newBindings newBody)
            List oldElements -> do
                newElements <- traverse onSyntax oldElements
                return (List newElements)
            Record oldFieldValues -> do
                let onPair (field, oldValue) = do
                        newValue <- onSyntax oldValue
                        return (field, newValue)

                newFieldValues <- traverse onPair oldFieldValues
                return (Record newFieldValues)
            Field oldRecord s field -> do
                newRecord <- onSyntax oldRecord
                return (Field newRecord s field)
            Alternative name -> do
                pure (Alternative name)
            Merge oldRecord -> do
                newRecord <- onSyntax oldRecord
                return (Merge newRecord)
            If oldPredicate oldIfTrue oldIfFalse -> do
                newPredicate <- onSyntax oldPredicate
                newIfTrue <- onSyntax oldIfTrue
                newIfFalse <- onSyntax oldIfFalse
                return (If newPredicate newIfTrue newIfFalse)
            Scalar s -> do
                pure (Scalar s)
            Operator oldLeft s o oldRight -> do
                newLeft <- onSyntax oldLeft
                newRight <- onSyntax oldRight
                return (Operator newLeft s o newRight)
            Builtin b -> do
                pure (Builtin b)
            Embed a -> do
                pure (Embed a)

        return Syntax{ node = newNode, .. }

liftSyntax
    :: Pretty a => (Node s a -> Doc AnsiStyle) -> Syntax s a -> Doc AnsiStyle
liftSyntax pretty_ Syntax{ node } = pretty_ node

-- | The constructors for `Syntax`
data Node s a
    = Variable Text Int
    -- ^
    --   >>> pretty @(Node () Void) (Variable "x" 0)
    --   x
    --   >>> pretty @(Node () Void) (Variable "x" 1)
    --   x@1
    | Lambda s Text (Syntax s a)
    -- ^
    --   >>> pretty @(Node () Void) (Lambda () "x" "x")
    --   \x -> x
    | Application (Syntax s a) (Syntax s a)
    -- ^
    --   >>> pretty @(Node () Void) (Application "f" "x")
    --   f x
    | Annotation (Syntax s a) (Type s)
    -- ^
    --   >>> pretty @(Node () Void) (Annotation "x" "A")
    --   x : A
    | Let (NonEmpty (Binding s a)) (Syntax s a)
    -- ^
    --   >>> pretty @(Node () Void) (Let (Binding () "x" Nothing "y" :| []) "z")
    --   let x = y in z
    --   >>> pretty @(Node () Void) (Let (Binding () "x" (Just "X") "y" :| []) "z")
    --   let x : X = y in z
    --   >>> pretty @(Node () Void) (Let (Binding () "a" Nothing "b" :| [ Binding () "c" Nothing "d" ]) "e")
    --   let a = b let c = d in e
    | List [Syntax s a]
    -- ^
    --   >>> pretty @(Node () Void) (List [ "x", "y", "z" ])
    --   [ x, y, z ]
    | Record [(Text, Syntax s a)]
    -- ^
    --   >>> pretty @(Node () Void) (Record [ ("x", "a"), ("y", "b") ])
    --   { "x": a, "y": b }
    | Field (Syntax s a) s Text
    -- ^
    --   >>> pretty @(Node () Void) (Field "x" () "a")
    --   x.a
    | Alternative Text
    -- ^
    --   >>> pretty @(Node () Void) (Alternative "Nil")
    --   Nil
    | Merge (Syntax s a)
    -- ^
    --   >>> pretty @(Node () Void) (Merge "x")
    --   merge x
    | If (Syntax s a) (Syntax s a) (Syntax s a)
    -- ^
    --   >>> pretty @(Node () Void) (If "x" "y" "z")
    --   if x then y else z
    | Scalar Scalar
    | Operator (Syntax s a) s Operator (Syntax s a)
    -- ^
    --   >>> pretty @(Node () Void) (Operator "x" () And "y")
    --   x && y
    --   >>> pretty @(Node () Void) (Operator "x" () Plus "y")
    --   x + y
    | Builtin Builtin
    | Embed a
    deriving stock (Eq, Foldable, Generic, Functor, Show, Traversable)

instance Bifunctor Node where
    first _ (Variable name index) =
        Variable name index
    first f (Lambda location name body) =
        Lambda (f location) name (first f body)
    first f (Application function argument) =
        Application (first f function) (first f argument)
    first f (Annotation annotated annotation) =
        Annotation (first f annotated) (fmap f annotation)
    first f (Let bindings body) =
        Let (fmap (first f) bindings) (first f body)
    first f (List elements) =
        List (fmap (first f) elements)
    first f (Record keyValues) =
        Record (fmap adapt keyValues)
      where
        adapt (key, value) = (key, first f value)
    first f (Field record location key) =
        Field (first f record) (f location) key
    first _ (Alternative name) =
        Alternative name
    first f (Merge record) =
        Merge (first f record)
    first f (If predicate ifTrue ifFalse) =
        If (first f predicate) (first f ifTrue) (first f ifFalse)
    first _ (Scalar s) =
        Scalar s
    first f (Operator left location o right) =
        Operator (first f left) (f location) o (first f right)
    first _ (Builtin b) =
        Builtin b
    first _ (Embed a) =
        Embed a

    second = fmap

instance IsString (Node s a) where
    fromString string = Variable (fromString string) 0

instance Pretty a => Pretty (Node s a) where
    pretty = prettyExpression

-- | A scalar value
data Scalar
    = Double Double
    -- ^
    --   >>> pretty (Double 1.0)
    --   1.0
    | Integer Integer
    -- ^
    --   >>> pretty (Integer 1)
    --   1
    | Natural Natural
    -- ^
    --   >>> pretty (Natural 1)
    --   1
    | Text Text
    -- ^
    --   >>> pretty (Text "a\n")
    --   "a\n"
    | Bool Bool
    -- ^
    --   >>> pretty (Bool True)
    --   true
    --   >>> pretty (Bool False)
    --   false
    | Null
    -- ^
    --   >>> pretty Null
    --   null
    deriving (Eq, Generic, Show)

instance Pretty Scalar where
    pretty (Bool True )     = scalar "true"
    pretty (Bool False)     = scalar "false"
    pretty (Double number)  = scalar (pretty number)
    pretty (Integer number) = scalar (pretty number)
    pretty (Natural number) = scalar (pretty number)
    pretty (Text text)      = scalar (Type.prettyTextLiteral text)
    pretty  Null            = scalar "null"

-- | A binary infix operator
data Operator
    = And
    -- ^
    --   >>> pretty And
    --   &&
    | Or
    -- ^
    --   >>> pretty Or
    --   ||
    | Plus
    -- ^
    --   >>> pretty Plus
    --   +
    | Times
    -- ^
    --   >>> pretty Times
    --   *
    deriving (Eq, Generic, Show)

instance Pretty Operator where
    pretty And    = operator "&&"
    pretty Or     = operator "||"
    pretty Plus   = operator "+"
    pretty Times  = operator "*"

-- | A built-in function
data Builtin
    = DoubleEqual
    -- ^
    --   >>> pretty DoubleEqual
    --   Double/equal
    | DoubleLessThan
    -- ^
    --   >>> pretty DoubleLessThan
    --   Double/lessThan
    | DoubleNegate
    -- ^
    --   >>> pretty DoubleNegate
    --   Double/negate
    | DoubleShow
    -- ^
    --   >>> pretty DoubleShow
    --   Double/show
<<<<<<< HEAD
    | ListAny
    -- ^
    --   >>> pretty ListAny
    --   List/any
=======
    | ListEqual
    -- ^
    --   >>> pretty ListEqual
    --   List/equal
>>>>>>> 1e948ccb
    | ListFold
    -- ^
    --   >>> pretty ListFold
    --   List/fold
    | ListLength
    -- ^
    --   >>> pretty ListLength
    --   List/length
    | ListMap
    -- ^
    --   >>> pretty ListMap
    --   List/map
    | IntegerEven
    -- ^
    --   >>> pretty IntegerEven
    --   Integer/even
    | IntegerNegate
    -- ^
    --   >>> pretty IntegerNegate
    --   Integer/negate
    | IntegerOdd
    -- ^
    --   >>> pretty IntegerOdd
    --   Integer/odd
    | IntegerAbs
    -- ^
    --   >>> pretty IntegerAbs
    --   Integer/abs
    | NaturalFold
    -- ^
    --   >>> pretty NaturalFold
    --   Natural/fold
    | TextEqual
    -- ^
    --   >>> pretty TextEqual
    --   Text/equal
    deriving (Bounded, Enum, Eq, Generic, Show)

instance Pretty Builtin where
<<<<<<< HEAD
    pretty DoubleShow  = builtin "Double/show"
    pretty ListAny     = builtin "List/any"
    pretty ListFold    = builtin "List/fold"
    pretty ListLength  = builtin "List/length"
    pretty ListMap     = builtin "List/map"
    pretty IntegerEven = builtin "Integer/even"
    pretty IntegerOdd  = builtin "Integer/odd"
    pretty NaturalFold = builtin "Natural/fold"
=======
    pretty DoubleEqual    = builtin "Double/equal"
    pretty DoubleLessThan = builtin "Double/lessThan"
    pretty DoubleNegate   = builtin "Double/negate"
    pretty DoubleShow     = builtin "Double/show"
    pretty ListEqual      = builtin "List/equal"
    pretty ListFold       = builtin "List/fold"
    pretty ListLength     = builtin "List/length"
    pretty ListMap        = builtin "List/map"
    pretty IntegerAbs     = builtin "Integer/abs"
    pretty IntegerEven    = builtin "Integer/even"
    pretty IntegerNegate  = builtin "Integer/negate"
    pretty IntegerOdd     = builtin "Integer/odd"
    pretty NaturalFold    = builtin "Natural/fold"
    pretty TextEqual      = builtin "Text/equal"
>>>>>>> 1e948ccb

-- | Pretty-print an expression
prettyExpression :: Pretty a => Node s a -> Doc AnsiStyle
prettyExpression expression@Lambda{} =
    -- Anywhere you see `Pretty.group (Pretty.flatAlt long short)` that means
    -- that the pretty-printer will first attempt to display `short` if that
    -- fits on one line, otherwise it will fall back to displaying `long`
    -- (which is typically a multi-line result)
    Pretty.group (Pretty.flatAlt long short)
  where
    short = prettyShort expression

    long = Pretty.align (prettyLong expression)

    prettyShort (Lambda _ name body) =
            punctuation "\\"
        <>  label (pretty name)
        <>  " "
        <>  punctuation "-> "
        <>  liftSyntax prettyShort body
    prettyShort body =
        prettyExpression body

    prettyLong (Lambda _ name body) =
            punctuation "\\"
        <>  label (pretty name)
        <>  " "
        <>  punctuation "->"
        <>  Pretty.hardline
        <>  liftSyntax prettyLong body
    prettyLong body =
        "  " <> prettyExpression body

prettyExpression (Let bindings body) = Pretty.group (Pretty.flatAlt long short)
  where
    short =
            foldMap (\binding -> pretty binding <> " ") bindings
        <>  keyword "in"
        <>  " "
        <>  liftSyntax prettyExpression body

    long =
        Pretty.align
            (   foldMap (\binding -> pretty binding <> Pretty.hardline) bindings
            <>  keyword "in"
            <>  "  "
            <>  liftSyntax prettyExpression body
            )
prettyExpression (If predicate ifTrue ifFalse) =
    Pretty.group (Pretty.flatAlt long short)
  where
    short =
            keyword "if"
        <>  " "
        <>  liftSyntax prettyExpression predicate
        <>  " "
        <>  keyword "then"
        <>  " "
        <>  liftSyntax prettyExpression ifTrue
        <>  " "
        <>  keyword "else"
        <>  " "
        <> liftSyntax prettyExpression ifFalse

    long =
        Pretty.align
            (   keyword "if"
            <>  " "
            <>  liftSyntax prettyExpression predicate
            <>  Pretty.hardline
            <>  keyword "then"
            <>  " "
            <>  liftSyntax prettyExpression ifTrue
            <>  Pretty.hardline
            <>  keyword "else"
            <>  " "
            <> liftSyntax prettyExpression ifFalse
            )
prettyExpression (Annotation annotated annotation) =
    Pretty.group (Pretty.flatAlt long short)
  where
    short =
            liftSyntax prettyTimesExpression annotated
        <>  " "
        <>  operator ":"
        <>  " "
        <>  pretty annotation

    long =
        Pretty.align
            (   liftSyntax prettyTimesExpression annotated
            <>  Pretty.hardline
            <>  "  "
            <>  operator ":"
            <>  " "
            <>  pretty annotation
            )
prettyExpression other =
    prettyTimesExpression other

prettyOperator
    :: Pretty a
    => Operator
    -> (Node s a -> Doc AnsiStyle)
    -> (Node s a -> Doc AnsiStyle)
prettyOperator operator0 prettyNext expression@(Operator _ _ operator1 _)
    | operator0 == operator1 = Pretty.group (Pretty.flatAlt long short)
  where
    short = prettyShort expression

    long = Pretty.align (prettyLong expression)

    prettyShort (Operator left _ op right)
        | operator0 == op =
                liftSyntax prettyShort left
            <>  " "
            <>  pretty op
            <>  " "
            <>  liftSyntax prettyNext right
    prettyShort other =
        prettyNext other

    prettyLong (Operator left _ op right)
        | operator0 == op =
                liftSyntax prettyLong left
            <>  Pretty.hardline
            <>  pretty op
            <>  pretty (Text.replicate spacing " ")
            <>  liftSyntax prettyNext right
    prettyLong other =
            pretty (Text.replicate indent " ")
        <>  prettyNext other

    operatorWidth = Text.length (Pretty.toText operator0)

    alignment = 2

    align n = ((n `div` alignment) + 1) * alignment

    indent = align operatorWidth

    spacing = indent - operatorWidth
prettyOperator _ prettyNext other =
    prettyNext other

prettyTimesExpression :: Pretty a => Node s a -> Doc AnsiStyle
prettyTimesExpression = prettyOperator Times prettyPlusExpression

prettyPlusExpression :: Pretty a => Node s a -> Doc AnsiStyle
prettyPlusExpression = prettyOperator Plus prettyOrExpression

prettyOrExpression :: Pretty a => Node s a -> Doc AnsiStyle
prettyOrExpression = prettyOperator Or prettyAndExpression

prettyAndExpression :: Pretty a => Node s a -> Doc AnsiStyle
prettyAndExpression = prettyOperator And prettyApplicationExpression

prettyApplicationExpression :: Pretty a => Node s a -> Doc AnsiStyle
prettyApplicationExpression expression
    | isApplication expression = Pretty.group (Pretty.flatAlt long short)
    | otherwise                = prettyFieldExpression expression
  where
    isApplication Application{} = True
    isApplication Merge{}       = True
    isApplication _             = False

    short = prettyShort expression

    long = Pretty.align (prettyLong expression)

    prettyShort (Application function argument) =
            liftSyntax prettyShort function
        <>  " "
        <>  liftSyntax prettyFieldExpression argument
    prettyShort (Merge record) =
            keyword "merge" <> " " <> liftSyntax prettyFieldExpression record
    prettyShort other =
        prettyFieldExpression other

    prettyLong (Application function argument) =
            liftSyntax prettyLong function
        <>  Pretty.hardline
        <>  "  "
        <>  liftSyntax prettyFieldExpression argument
    prettyLong (Merge record) =
            keyword "merge"
        <>  Pretty.hardline
        <>  "  "
        <>  liftSyntax prettyFieldExpression record
    prettyLong other =
        prettyFieldExpression other

prettyFieldExpression :: Pretty a => Node s a -> Doc AnsiStyle
prettyFieldExpression expression@Field{}  =
    Pretty.group (Pretty.flatAlt long short)
  where
    short = prettyShort expression

    long = Pretty.align (prettyLong expression)

    prettyShort (Field record _ key) =
            liftSyntax prettyShort record
        <>  operator "."
        <>  Type.prettyRecordLabel False key
    prettyShort other =
        prettyPrimitiveExpression other

    prettyLong (Field record _ key) =
            liftSyntax prettyLong record
        <>  Pretty.hardline
        <>  "  "
        <>  operator "."
        <>  Type.prettyRecordLabel False key
    prettyLong record =
        prettyPrimitiveExpression record
prettyFieldExpression other =
    prettyPrimitiveExpression other

prettyPrimitiveExpression :: Pretty a => Node s a -> Doc AnsiStyle
prettyPrimitiveExpression (Variable name index)
    | index == 0 = label (pretty name)
    | otherwise  = label (pretty name) <> "@" <> scalar (pretty index)
prettyPrimitiveExpression (Alternative name) =
    label (pretty name)
prettyPrimitiveExpression (List []) =
    punctuation "[" <> " " <> punctuation "]"
prettyPrimitiveExpression (List (element : elements)) =
    Pretty.group (Pretty.flatAlt long short)
  where
    short =
            punctuation "["
        <>  " "
        <>  liftSyntax prettyExpression element
        <>  foldMap (\e -> punctuation "," <> " " <> liftSyntax prettyExpression e) elements
        <>  " "
        <>  punctuation "]"

    long =
        Pretty.align
            (    "[ "
            <>   prettyLongElement element
            <>   foldMap (\e -> punctuation "," <> " " <> prettyLongElement e) elements
            <>   "]"
            )

    prettyLongElement e =
        liftSyntax prettyExpression e <> Pretty.hardline
prettyPrimitiveExpression (Record []) =
    punctuation "{" <> " " <> punctuation "}"
prettyPrimitiveExpression (Record (keyValue : keyValues)) =
    Pretty.group (Pretty.flatAlt long short)
  where
    short =
            punctuation "{"
        <>  " "
        <>  prettyShortKeyValue keyValue
        <>  foldMap (\kv -> punctuation "," <> " " <> prettyShortKeyValue kv) keyValues
        <>  " "
        <>  punctuation "}"

    long =
        Pretty.align
            (   punctuation "{"
            <>  " "
            <>  prettyLongKeyValue keyValue
            <>  foldMap (\kv -> punctuation "," <> " " <> prettyLongKeyValue kv) keyValues
            <>  punctuation "}"
            )

    prettyShortKeyValue (key, value) =
            Type.prettyRecordLabel True key
        <>  operator ":"
        <>  " "
        <>  liftSyntax prettyExpression value

    prettyLongKeyValue (key, value) =
            Type.prettyRecordLabel True key
        <>  operator ":"
        <>  Pretty.group (Pretty.flatAlt (Pretty.hardline <> "    ") " ")
        <>  liftSyntax prettyExpression value
        <>  Pretty.hardline
prettyPrimitiveExpression (Builtin b) =
    pretty b
prettyPrimitiveExpression (Scalar s) =
    pretty s
prettyPrimitiveExpression (Embed a) =
    pretty a
prettyPrimitiveExpression other = Pretty.group (Pretty.flatAlt long short)
  where
    short = punctuation "(" <> prettyExpression other <> punctuation ")"

    long =
        Pretty.align
            (   punctuation "("
            <>  " "
            <>  prettyExpression other
            <>  Pretty.hardline
            <>  punctuation ")"
            )

{-| The assignment part of a @let@ binding

    >>> pretty @(Binding () Void) (Binding () "x" Nothing "y")
    let x = y
    >>> pretty @(Binding () Void) (Binding () "x" (Just "X") "y")
    let x : X = y
-}
data Binding s a = Binding
    { nameLocation :: s
    , name :: Text
    , annotation :: Maybe (Type s)
    , assignment :: Syntax s a
    } deriving stock (Eq, Foldable, Functor, Generic, Show, Traversable)

instance Bifunctor Binding where
    first f Binding{ nameLocation, annotation, assignment, .. } =
        Binding
            { nameLocation = f nameLocation
            , annotation = fmap (fmap f) annotation
            , assignment = first f assignment
            , ..
            }
    second = fmap

instance Pretty a => Pretty (Binding s a) where
    pretty Binding{ annotation = Nothing, .. } =
        Pretty.group (Pretty.flatAlt long short)
      where
        long =
            Pretty.align
                (   keyword "let"
                <>  " "
                <>  label (pretty name)
                <>  Pretty.hardline
                <>  "      "
                <>  punctuation "="
                <>  " "
                <>  pretty assignment
                )

        short = keyword "let"
            <>  " "
            <>  label (pretty name)
            <>  " "
            <>  punctuation "="
            <>  " "
            <>  pretty assignment
    pretty Binding{ annotation = Just type_, .. } =
        Pretty.group (Pretty.flatAlt long short)
      where
        long =
            Pretty.align
                (   keyword "let"
                <>  " "
                <>  label (pretty name)
                <>  Pretty.hardline
                <>  "      "
                <>  operator ":"
                <>  " "
                <>  pretty type_
                <>  Pretty.hardline
                <>  "      "
                <>  punctuation "="
                <>  " "
                <>  pretty assignment
                )
        short =
                keyword "let"
            <>  " "
            <>  label (pretty name)
            <>  " "
            <>  operator ":"
            <>  " "
            <>  pretty type_
            <>  " "
            <>  punctuation "="
            <>  " "
            <>  pretty assignment<|MERGE_RESOLUTION|>--- conflicted
+++ resolved
@@ -320,17 +320,14 @@
     -- ^
     --   >>> pretty DoubleShow
     --   Double/show
-<<<<<<< HEAD
     | ListAny
     -- ^
     --   >>> pretty ListAny
     --   List/any
-=======
     | ListEqual
     -- ^
     --   >>> pretty ListEqual
     --   List/equal
->>>>>>> 1e948ccb
     | ListFold
     -- ^
     --   >>> pretty ListFold
@@ -370,20 +367,11 @@
     deriving (Bounded, Enum, Eq, Generic, Show)
 
 instance Pretty Builtin where
-<<<<<<< HEAD
-    pretty DoubleShow  = builtin "Double/show"
-    pretty ListAny     = builtin "List/any"
-    pretty ListFold    = builtin "List/fold"
-    pretty ListLength  = builtin "List/length"
-    pretty ListMap     = builtin "List/map"
-    pretty IntegerEven = builtin "Integer/even"
-    pretty IntegerOdd  = builtin "Integer/odd"
-    pretty NaturalFold = builtin "Natural/fold"
-=======
     pretty DoubleEqual    = builtin "Double/equal"
     pretty DoubleLessThan = builtin "Double/lessThan"
     pretty DoubleNegate   = builtin "Double/negate"
     pretty DoubleShow     = builtin "Double/show"
+    pretty ListAny        = builtin "List/any"
     pretty ListEqual      = builtin "List/equal"
     pretty ListFold       = builtin "List/fold"
     pretty ListLength     = builtin "List/length"
@@ -394,7 +382,6 @@
     pretty IntegerOdd     = builtin "Integer/odd"
     pretty NaturalFold    = builtin "Natural/fold"
     pretty TextEqual      = builtin "Text/equal"
->>>>>>> 1e948ccb
 
 -- | Pretty-print an expression
 prettyExpression :: Pretty a => Node s a -> Doc AnsiStyle
