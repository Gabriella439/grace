{-# LANGUAGE ApplicativeDo     #-}
{-# LANGUAGE BlockArguments    #-}
{-# LANGUAGE NamedFieldPuns    #-}
{-# LANGUAGE OverloadedStrings #-}
{-# LANGUAGE RecordWildCards   #-}
{-# LANGUAGE RecursiveDo       #-}

{-| This module contains the logic for parsing Grace files using @Earley@.

    The main reason for not using @attoparsec@ or @megaparsec@ is because
    LR parsers are easier to maintain due to not needing to left-factor the
    grammar.

    The main reason for not using @happy@ is because it uses a separate code
    generation step, which leads to worse type errors and poor support for
    interactive type-checking.
-}

module Grace.Parser
    ( -- * Parsing
      parse
    ) where

import Control.Applicative (many, optional, (<|>))
import Control.Applicative.Combinators.NonEmpty (sepBy1)
import Control.Applicative.Combinators (endBy, sepBy)
import Data.Functor (void)
import Data.List.NonEmpty (NonEmpty(..), some1)
import Data.Text (Text)
import Grace.Lexer (LocatedToken(LocatedToken), Token)
import Grace.Location (Location(..), Offset(..))
import Grace.Syntax (Binding(..), Syntax(..))
import Grace.Type (Type(..))
import Text.Earley (Grammar, Prod, Report(..), rule, (<?>))

import qualified Data.List.NonEmpty     as NonEmpty
import qualified Data.Text              as Text
import qualified Grace.Domain           as Domain
import qualified Grace.Lexer            as Lexer
import qualified Grace.Location         as Location
import qualified Grace.Monotype         as Monotype
import qualified Grace.Syntax           as Syntax
import qualified Grace.Type             as Type
import qualified Text.Earley            as Earley

type Parser r = Prod r Text LocatedToken

matchLabel :: Token -> Maybe Text
matchLabel (Lexer.Label l) = Just l
matchLabel  _              = Nothing

matchAlternative :: Token -> Maybe Text
matchAlternative (Lexer.Alternative a) = Just a
matchAlternative  _                    = Nothing

matchDouble :: Token -> Maybe Double
matchDouble (Lexer.DoubleLiteral n) = Just n
matchDouble  _                      = Nothing

matchInt :: Token -> Maybe Int
matchInt (Lexer.Int n) = Just n
matchInt  _            = Nothing

matchText :: Token -> Maybe Text
matchText (Lexer.TextLiteral t) = Just t
matchText  _                    = Nothing

matchFile :: Token -> Maybe FilePath
matchFile (Lexer.File f) = Just f
matchFile  _             = Nothing

terminal :: (Token -> Maybe a) -> Parser r a
terminal match = Earley.terminal match'
  where
    match' locatedToken_ = match (Lexer.token locatedToken_)

label :: Parser r Text
label = terminal matchLabel

alternative :: Parser r Text
alternative = terminal matchAlternative

int :: Parser r Int
int = terminal matchInt

text :: Parser r Text
text = terminal matchText

token :: Token -> Parser r ()
token t = void (Earley.satisfy predicate <?> render t)
  where
    predicate locatedToken_ = Lexer.token locatedToken_ == t

locatedTerminal :: (Token -> Maybe a) -> Parser r (Offset, a)
locatedTerminal match = Earley.terminal match'
  where
    match' locatedToken_@LocatedToken{ start }  = do
      a <- match (Lexer.token locatedToken_)
      return (start, a)

locatedLabel :: Parser r (Offset, Text)
locatedLabel = locatedTerminal matchLabel

locatedAlternative :: Parser r (Offset, Text)
locatedAlternative = locatedTerminal matchAlternative

locatedDouble :: Parser r (Offset, Double)
locatedDouble = locatedTerminal matchDouble

locatedInt :: Parser r (Offset, Int)
locatedInt = locatedTerminal matchInt

locatedText :: Parser r (Offset, Text)
locatedText = locatedTerminal matchText

locatedFile :: Parser r (Offset, FilePath)
locatedFile = locatedTerminal matchFile

locatedToken :: Token -> Parser r Offset
locatedToken expectedToken =
    Earley.terminal capture <?> render expectedToken
  where
    capture LocatedToken{ Lexer.token = actualToken, .. }
        | expectedToken == actualToken = Just start
        | otherwise                    = Nothing

-- | This render function is currently never used since `Location.renderError`
--   does not display expected tokens at all, but I maintain this anyway in
--   case someone wants to modify the code to display them.
render :: Token -> Text
render t = case t of
    Lexer.Alternative _    -> "an alternative"
    Lexer.Alternatives     -> "Alternatives"
    Lexer.And              -> "&&"
    Lexer.Arrow            -> "->"
    Lexer.At               -> "@"
    Lexer.Bar              -> "|"
    Lexer.Bool             -> "Bool"
    Lexer.CloseAngle       -> ">"
    Lexer.CloseBrace       -> "}"
    Lexer.CloseBracket     -> "]"
    Lexer.CloseParenthesis -> ")"
    Lexer.Colon            -> ":"
    Lexer.Comma            -> ","
    Lexer.Dash             -> "-"
    Lexer.Dot              -> "."
    Lexer.Double           -> "Double"
    Lexer.DoubleLiteral _  -> "a double literal"
    Lexer.DoubleEqual      -> "Double/equal"
    Lexer.DoubleLessThan   -> "Double/lessThan"
    Lexer.DoubleNegate     -> "Double/negate"
    Lexer.DoubleShow       -> "Double/show"
    Lexer.Else             -> "else"
    Lexer.Equals           -> "="
    Lexer.Exists           -> "exists"
    Lexer.False_           -> "False"
    Lexer.Fields           -> "Fields"
    Lexer.File _           -> "a file"
    Lexer.Forall           -> "forall"
    Lexer.If               -> "if"
    Lexer.In               -> "in"
    Lexer.Int _            -> "an integer literal"
    Lexer.Integer          -> "Integer"
    Lexer.IntegerAbs       -> "Integer/clamp"
    Lexer.IntegerEven      -> "Integer/even"
    Lexer.IntegerNegate    -> "Integer/negate"
    Lexer.IntegerOdd       -> "Integer/odd"
    Lexer.Label _          -> "a label"
    Lexer.Lambda           -> "\\"
    Lexer.Let              -> "let"
    Lexer.List             -> "list"
<<<<<<< HEAD
    Lexer.ListAny          -> "List/any"
=======
    Lexer.ListEqual        -> "List/equal"
>>>>>>> 1e948ccb
    Lexer.ListFold         -> "List/fold"
    Lexer.ListLength       -> "List/length"
    Lexer.ListMap          -> "List/map"
    Lexer.Merge            -> "merge"
    Lexer.Natural          -> "Natural"
    Lexer.NaturalFold      -> "Natural/fold"
    Lexer.Null             -> "null"
    Lexer.OpenAngle        -> "<"
    Lexer.OpenBrace        -> "{"
    Lexer.OpenBracket      -> "<"
    Lexer.OpenParenthesis  -> "("
    Lexer.Optional         -> "List"
    Lexer.Or               -> "||"
    Lexer.Plus             -> "+"
    Lexer.Question         -> "?"
    Lexer.Text             -> "Text"
    Lexer.TextEqual        -> "Text/equal"
    Lexer.TextLiteral _    -> "a text literal"
    Lexer.Then             -> "then"
    Lexer.Type             -> "Type"
    Lexer.Times            -> "*"
    Lexer.True_            -> "True"

grammar :: Grammar r (Parser r (Syntax Offset FilePath))
grammar = mdo
    expression <- rule
        -- The reason all of these rules use a `let f … = …` at the beginning
        -- is due to a limitation of the `ApplicativeDo` extension.  For
        -- example, I'd prefer to just write something like:
        --
        --
        --      location <- locatedToken Lexer.Lambda
        --      (nameLocation, name) <- locatedLabel
        --      token Lexer.Arrow
        --      body <- expression
        --      let node = Syntax.Lambda nameLocation name body
        --      return Syntax{..}
        --
        -- … but that is not permitted by the extension

        (   do  let f location (nameLocation, name) body = Syntax{..}
                      where
                        node = Syntax.Lambda nameLocation name body

                lambdaOffset <- locatedToken Lexer.Lambda
                locatedName <- locatedLabel
                token Lexer.Arrow
                body <- expression
                return (f lambdaOffset locatedName body)

        <|> do  let f bindings body = Syntax{..}
                      where
                        location = nameLocation (NonEmpty.head bindings)
                        node = Syntax.Let bindings body

                bindings <- some1 binding
                token Lexer.In
                body <- expression

                return (f bindings body)

        <|> do  let f location predicate ifTrue ifFalse = Syntax{..}
                      where
                        node = Syntax.If predicate ifTrue ifFalse

                ifOffset <- locatedToken Lexer.If
                predicate <- expression
                token Lexer.Then
                ifTrue <- expression
                token Lexer.Else
                ifFalse <- expression

                return (f ifOffset predicate ifTrue ifFalse)

        <|> do  let f annotated@Syntax{ location } annotation = Syntax{..}
                      where
                        node = Syntax.Annotation annotated annotation

                annotated <- operatorExpression
                token Lexer.Colon
                annotation <- quantifiedType

                return (f annotated annotation)

        <|> do  operatorExpression
        )

    operatorExpression <- rule timesExpression

    let op token_ operator subExpression = do
            let snoc l@Syntax{ location } (s, r) = Syntax{..}
                  where
                    node = Syntax.Operator l s operator r

            e0 <- subExpression

            ses <- many do
                s <- locatedToken token_
                e <- subExpression;
                return (s, e)

            return (foldl snoc e0 ses)

    timesExpression <- rule (op Lexer.Times Syntax.Times plusExpression)

    plusExpression <- rule (op Lexer.Plus Syntax.Plus orExpression)

    orExpression <- rule (op Lexer.Or Syntax.Or andExpression)

    andExpression <- rule (op Lexer.And Syntax.And applicationExpression)

    let application left@Syntax{ location } right = Syntax{..}
          where
            node = Syntax.Application left right

    applicationExpression <- rule
        (   do  es <- some1 fieldExpression
                return (foldl application (NonEmpty.head es) (NonEmpty.tail es))
        <|> do  let f location (e :| es)  = foldl application nil es
                      where
                          nil = Syntax{ node = Syntax.Merge e, .. }

                locatedMerge <- locatedToken Lexer.Merge
                es <- some1 fieldExpression
                return (f locatedMerge es)
        )

    fieldExpression <- rule do
        let field Syntax{ location } l (fieldOffset, r) = Syntax{..}
              where
                node = Syntax.Field l fieldOffset r

        record <- primitiveExpression
        fields <- many (do token Lexer.Dot; l <- locatedRecordLabel; return l)

        return (foldl (field record) record fields)

    primitiveExpression <- rule
        (   do  let f (location, name) = Syntax{..}
                      where
                        node = Syntax.Variable name 0

                locatedName <- locatedLabel

                return (f locatedName)

        <|> do  let f (location, name) index = Syntax{..}
                      where
                        node = Syntax.Variable name index

                locatedName <- locatedLabel
                token Lexer.At
                index <- int

                return (f locatedName index)

        <|> do  let f (location, alt) = Syntax{..}
                      where
                        node = Syntax.Alternative alt

                located <- locatedAlternative

                return (f located)

        <|> do  let f location elements = Syntax{..}
                      where
                        node = Syntax.List elements

                locatedOpenBracket <- locatedToken Lexer.OpenBracket
                optional (token Lexer.Comma)
                elements <- expression `sepBy` token Lexer.Comma
                optional (token Lexer.Comma)
                token Lexer.CloseBracket

                return (f locatedOpenBracket elements)

        <|> do  let f location fieldValues = Syntax{..}
                      where
                        node = Syntax.Record fieldValues

                locatedOpenBrace <- locatedToken Lexer.OpenBrace
                optional (token Lexer.Comma)
                fieldValues <- fieldValue `sepBy` token Lexer.Comma
                optional (token Lexer.Comma)
                token Lexer.CloseBrace

                return (f locatedOpenBrace fieldValues)

        <|> do  location <- locatedToken Lexer.True_

                return Syntax{ node = Syntax.Scalar (Syntax.Bool True), .. }

        <|> do  location <- locatedToken Lexer.False_

                return Syntax{ node = Syntax.Scalar (Syntax.Bool False), .. }

        <|> do  location <- locatedToken Lexer.Null

                return Syntax{ node = Syntax.Scalar Syntax.Null, .. }

        <|> do  let f sign (location, n) = Syntax{..}
                      where
                        node = Syntax.Scalar (Syntax.Double (sign n))

                sign <- (token Lexer.Dash *> pure negate) <|> pure id

                located <- locatedDouble

                return (f sign located)

        <|> do  let f (location, n) = Syntax{..}
                      where
                        node =
                            Syntax.Scalar (Syntax.Integer (fromIntegral (negate n)))

                token Lexer.Dash

                located <- locatedInt

                return (f located)

        <|> do  let f (location, n) = Syntax{..}
                      where
                        node = Syntax.Scalar (Syntax.Natural (fromIntegral n))

                located <- locatedInt

                return (f located)

        <|> do  location <- locatedToken Lexer.DoubleEqual

                return Syntax{ node = Syntax.Builtin Syntax.DoubleEqual, .. }

        <|> do  location <- locatedToken Lexer.DoubleLessThan

                return Syntax{ node = Syntax.Builtin Syntax.DoubleLessThan, .. }

        <|> do  location <- locatedToken Lexer.DoubleNegate

                return Syntax{ node = Syntax.Builtin Syntax.DoubleNegate, .. }

        <|> do  location <- locatedToken Lexer.DoubleShow

                return Syntax{ node = Syntax.Builtin Syntax.DoubleShow, .. }

<<<<<<< HEAD
        <|> do  location <- locatedToken Lexer.ListAny

                return Syntax{ node = Syntax.Builtin Syntax.ListAny, .. }
=======
        <|> do  location <- locatedToken Lexer.ListEqual

                return Syntax{ node = Syntax.Builtin Syntax.ListEqual, .. }
>>>>>>> 1e948ccb

        <|> do  location <- locatedToken Lexer.ListFold

                return Syntax{ node = Syntax.Builtin Syntax.ListFold, .. }

        <|> do  location <- locatedToken Lexer.ListLength

                return Syntax{ node = Syntax.Builtin Syntax.ListLength, .. }

        <|> do  location <- locatedToken Lexer.ListMap

                return Syntax{ node = Syntax.Builtin Syntax.ListMap, .. }

        <|> do  location <- locatedToken Lexer.IntegerAbs

                return Syntax{ node = Syntax.Builtin Syntax.IntegerAbs, .. }

        <|> do  location <- locatedToken Lexer.IntegerEven

                return Syntax{ node = Syntax.Builtin Syntax.IntegerEven, .. }

        <|> do  location <- locatedToken Lexer.IntegerNegate

                return Syntax{ node = Syntax.Builtin Syntax.IntegerNegate, .. }

        <|> do  location <- locatedToken Lexer.IntegerOdd

                return Syntax{ node = Syntax.Builtin Syntax.IntegerOdd, .. }

        <|> do  location <- locatedToken Lexer.NaturalFold

                return Syntax{ node = Syntax.Builtin Syntax.NaturalFold, .. }

        <|> do  location <- locatedToken Lexer.TextEqual

                return Syntax{ node = Syntax.Builtin Syntax.TextEqual, .. }

        <|> do  let f (location, t) = Syntax{..}
                      where
                        node = Syntax.Scalar (Syntax.Text t)

                located <- locatedText

                return (f located)

        <|> do  let f (location, file) = Syntax{..}
                      where
                        node = Syntax.Embed file

                located <- locatedFile

                return (f located)

        <|> do  token Lexer.OpenParenthesis
                e <- expression
                token Lexer.CloseParenthesis
                return e
        )

    binding <- rule
        (   do  let f location name assignment = Syntax.Binding{..}
                      where
                        nameLocation = location
                        annotation = Nothing

                locatedLet <- locatedToken Lexer.Let
                name <- label
                token Lexer.Equals
                assignment <- expression

                return (f locatedLet name assignment)

        <|> do  let f location name annotation assignment = Syntax.Binding{..}
                      where
                        nameLocation = location

                locatedLet <- locatedToken Lexer.Let
                name <- label
                token Lexer.Colon
                annotation <- fmap Just quantifiedType
                token Lexer.Equals
                assignment <- expression
                return (f locatedLet name annotation assignment)
        )

    recordLabel <- rule (label <|> alternative <|> text)

    locatedRecordLabel <- rule (locatedLabel <|> locatedText)

    fieldValue <- rule do
        field <- recordLabel
        token Lexer.Colon
        value <- expression
        return (field, value)

    domain <- rule
        (   do  token Lexer.Type
                return Domain.Type
        <|> do  token Lexer.Fields
                return Domain.Fields
        <|> do  token Lexer.Alternatives
                return Domain.Alternatives
        )

    quantifiedType <- rule do
        let forall (forallOrExists, location, (typeVariableOffset, typeVariable), domain_) type_ =
                Type{..}
              where
                node = forallOrExists typeVariableOffset typeVariable domain_ type_

        locatedTypeVariables <- many
            (   do  locatedForall <- locatedToken Lexer.Forall
                    token Lexer.OpenParenthesis
                    locatedTypeVariable <- locatedLabel
                    token Lexer.Colon
                    domain_ <- domain
                    token Lexer.CloseParenthesis
                    token Lexer.Dot
                    return (Type.Forall, locatedForall, locatedTypeVariable, domain_)
            <|> do  locatedExists <- locatedToken Lexer.Exists
                    token Lexer.OpenParenthesis
                    locatedTypeVariable <- locatedLabel
                    token Lexer.Colon
                    domain_ <- domain
                    token Lexer.CloseParenthesis
                    token Lexer.Dot
                    return (Type.Exists, locatedExists, locatedTypeVariable, domain_)
            )
        t <- functionType
        return (foldr forall t locatedTypeVariables)

    functionType <- rule do
        let function _A@Type{ location } _B = Type{..}
              where
                node = Type.Function _A _B

        ts <- applicationType `sepBy1` token Lexer.Arrow
        return (foldr function (NonEmpty.last ts) (NonEmpty.init ts))

    applicationType <- rule
        (   do  let f location t = Type{..}
                      where
                        node = Type.List t

                locatedList <- locatedToken Lexer.List
                t <- primitiveType
                return (f locatedList t)

        <|> do  let f location t = Type{..}
                      where
                        node = Type.Optional t

                locatedOptional <- locatedToken Lexer.Optional
                t <- primitiveType
                return (f locatedOptional t)

        <|> do  primitiveType
        )

    primitiveType <- rule
        (   do  location <- locatedToken Lexer.Question
                return Type{ node = Type.TypeHole, .. }
        <|> do  location <- locatedToken Lexer.Bool
                return Type{ node = Type.Scalar Monotype.Bool, .. }
        <|> do  location <- locatedToken Lexer.Double
                return Type{ node = Type.Scalar Monotype.Double, .. }
        <|> do  location <- locatedToken Lexer.Integer
                return Type{ node = Type.Scalar Monotype.Integer, .. }
        <|> do  location <- locatedToken Lexer.Natural
                return Type{ node = Type.Scalar Monotype.Natural, .. }
        <|> do  location <- locatedToken Lexer.Text
                return Type{ node = Type.Scalar Monotype.Text, .. }
        <|> do  let variable (location, name) = Type{..}
                      where
                        node = Type.VariableType name

                located <- locatedLabel
                return (variable located)
        <|> do  let record location fields = Type{..}
                      where
                        node = Type.Record fields

                locatedOpenBrace <- locatedToken Lexer.OpenBrace

                optional (token Lexer.Comma)

                fieldTypes <- fieldType `endBy` token Lexer.Comma

                toFields <-
                    (   do  text_ <- recordLabel
                            pure (\fs -> Type.Fields fs (Monotype.VariableFields text_))
                    <|> do  token Lexer.Question
                            pure (\fs -> Type.Fields fs Monotype.HoleFields)
                    <|> do  pure (\fs -> Type.Fields fs Monotype.EmptyFields)
                    <|> do  f <- fieldType
                            pure (\fs -> Type.Fields (fs <> [ f ]) Monotype.EmptyFields)
                    )

                optional (token Lexer.Comma)

                token Lexer.CloseBrace

                return (record locatedOpenBrace (toFields fieldTypes))
        <|> do  let union location alternatives = Type{..}
                      where
                        node = Type.Union alternatives

                locatedOpenAngle <- locatedToken Lexer.OpenAngle

                optional (token Lexer.Bar)

                alternativeTypes <- alternativeType `endBy` token Lexer.Bar

                toAlternatives <-
                    (   do  text_ <- label
                            return (\as -> Type.Alternatives as (Monotype.VariableAlternatives text_))
                    <|> do  pure (\as -> Type.Alternatives as Monotype.EmptyAlternatives)
                    <|> do  a <- alternativeType
                            return (\as -> Type.Alternatives (as <> [ a ]) Monotype.EmptyAlternatives)
                    )

                optional (token Lexer.Bar)

                token Lexer.CloseAngle
                return (union locatedOpenAngle (toAlternatives alternativeTypes))
        <|> do  token Lexer.OpenParenthesis
                t <- quantifiedType
                token Lexer.CloseParenthesis
                return t
        )

    fieldType <- rule do
        field <- recordLabel
        token Lexer.Colon
        t <- quantifiedType
        return (field, t)

    alternativeType <- rule do
        a <- alternative
        token Lexer.Colon
        t <- quantifiedType
        return (a, t)

    return expression

-- | Parse a complete expression
parse
    :: String
    -- ^ Name of the input (used for error messages)
    -> Text
    -- ^ Source code
    -> Either Text (Syntax Offset FilePath)
parse name code = do
    tokens <- Lexer.lex name code

    case Earley.fullParses (Earley.parser grammar) tokens of
        ([], Report{..}) -> do
            let offset =
                    case unconsumed of
                        []                -> Offset (Text.length code)
                        locatedToken_ : _ -> Lexer.start locatedToken_

            Left (Location.renderError "Invalid input - Parsing failed" Location{..})

        (result : _, _) -> do
            return result<|MERGE_RESOLUTION|>--- conflicted
+++ resolved
@@ -132,6 +132,7 @@
     Lexer.Alternative _    -> "an alternative"
     Lexer.Alternatives     -> "Alternatives"
     Lexer.And              -> "&&"
+    Lexer.Append           -> "++"
     Lexer.Arrow            -> "->"
     Lexer.At               -> "@"
     Lexer.Bar              -> "|"
@@ -169,11 +170,8 @@
     Lexer.Lambda           -> "\\"
     Lexer.Let              -> "let"
     Lexer.List             -> "list"
-<<<<<<< HEAD
     Lexer.ListAny          -> "List/any"
-=======
     Lexer.ListEqual        -> "List/equal"
->>>>>>> 1e948ccb
     Lexer.ListFold         -> "List/fold"
     Lexer.ListLength       -> "List/length"
     Lexer.ListMap          -> "List/map"
@@ -419,15 +417,12 @@
 
                 return Syntax{ node = Syntax.Builtin Syntax.DoubleShow, .. }
 
-<<<<<<< HEAD
         <|> do  location <- locatedToken Lexer.ListAny
 
                 return Syntax{ node = Syntax.Builtin Syntax.ListAny, .. }
-=======
         <|> do  location <- locatedToken Lexer.ListEqual
 
                 return Syntax{ node = Syntax.Builtin Syntax.ListEqual, .. }
->>>>>>> 1e948ccb
 
         <|> do  location <- locatedToken Lexer.ListFold
 
